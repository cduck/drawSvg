
import sys
import math
import os.path
import base64
import warnings
import xml.sax.saxutils as xml
from collections import defaultdict
from collections.abc import Iterable

from . import defs

elementsModule = sys.modules[__name__]

# TODO: Support drawing ellipses without manually using Path

def writeXmlNodeArgs(args, outputFile):
    for k, v in args.items():
        if v is None: continue
        if isinstance(v, DrawingElement):
            if v.id is None:
                continue
            if k == 'xlink:href':
                v = '#{}'.format(v.id)
            else:
                v = 'url(#{})'.format(v.id)
        outputFile.write(' {}="{}"'.format(k,v))


class DrawingElement:
    ''' Base class for drawing elements

        Subclasses must implement writeSvgElement '''
    def writeSvgElement(self, idGen, isDuplicate, outputFile, dryRun,
                        forceDup=False):
        raise NotImplementedError('Abstract base class')
    def getSvgDefs(self):
        return ()
    def getLinkedElems(self):
        return ()
    def writeSvgDefs(self, idGen, isDuplicate, outputFile, dryRun):
        for defn in self.getSvgDefs():
            if isDuplicate(defn): continue
            defn.writeSvgDefs(idGen, isDuplicate, outputFile, dryRun)
            if defn.id is None:
                defn.id = idGen()
            defn.writeSvgElement(idGen, isDuplicate, outputFile, dryRun,
                                 forceDup=True)
            if not dryRun:
                outputFile.write('\n')
    def __eq__(self, other):
        return self is other

class DrawingBasicElement(DrawingElement):
    ''' Base class for SVG drawing elements that are a single node with no
        child nodes '''
    TAG_NAME = '_'
    hasContent = False
    def __init__(self, **args):
        self.args = {}
        for k, v in args.items():
            k = k.replace('__', ':')
            k = k.replace('_', '-')
            if k[-1] == '-':
                k = k[:-1]
            self.args[k] = v
        self.children = []
        self.orderedChildren = defaultdict(list)
    def checkChildrenAllowed(self):
        if not self.hasContent:
            raise RuntimeError(
                '{} does not support children'.format(type(self)))
    def allChildren(self):
        ''' Returns self.children and self.orderedChildren as a single list. '''
        output = list(self.children)
        for z in sorted(self.orderedChildren):
            output.extend(self.orderedChildren[z])
        return output
    @property
    def id(self):
        return self.args.get('id', None)
    @id.setter
    def id(self, newId):
        self.args['id'] = newId
    def writeSvgElement(self, idGen, isDuplicate, outputFile, dryRun,
                        forceDup=False):
        children = self.allChildren()
        if dryRun:
            if isDuplicate(self) and self.id is None:
                self.id = idGen()
            for elem in self.getLinkedElems():
                if elem.id is None:
                    elem.id = idGen()
            if self.hasContent:
                self.writeContent(idGen, isDuplicate, outputFile, dryRun)
            if children:
                self.writeChildrenContent(idGen, isDuplicate, outputFile,
                                          dryRun)
            return
        if isDuplicate(self) and not forceDup:
            outputFile.write('<use xlink:href="#{}" />'.format(self.id))
            return
        outputFile.write('<')
        outputFile.write(self.TAG_NAME)
        writeXmlNodeArgs(self.args, outputFile)
        if not self.hasContent and not children:
            outputFile.write(' />')
        else:
            outputFile.write('>')
            if self.hasContent:
                self.writeContent(idGen, isDuplicate, outputFile, dryRun)
            if children:
                self.writeChildrenContent(idGen, isDuplicate, outputFile,
                                          dryRun)
            outputFile.write('</')
            outputFile.write(self.TAG_NAME)
            outputFile.write('>')
    def writeContent(self, idGen, isDuplicate, outputFile, dryRun):
        ''' Override in a subclass to add data between the start and end
            tags.  This will not be called if hasContent is False. '''
        raise RuntimeError('This element has no content')
    def writeChildrenContent(self, idGen, isDuplicate, outputFile, dryRun):
        ''' Override in a subclass to add data between the start and end
            tags.  This will not be called if hasContent is False. '''
        children = self.allChildren()
        if dryRun:
            for child in children:
                child.writeSvgElement(idGen, isDuplicate, outputFile, dryRun)
            return
        outputFile.write('\n')
        for child in children:
            child.writeSvgElement(idGen, isDuplicate, outputFile, dryRun)
            outputFile.write('\n')
    def getSvgDefs(self):
        return [v for v in self.args.values()
                if isinstance(v, DrawingElement)]
    def writeSvgDefs(self, idGen, isDuplicate, outputFile, dryRun):
        super().writeSvgDefs(idGen, isDuplicate, outputFile, dryRun)
        for child in self.allChildren():
            child.writeSvgDefs(idGen, isDuplicate, outputFile, dryRun)
    def __eq__(self, other):
        if isinstance(other, type(self)):
            return (self.TAG_NAME == other.TAG_NAME and
                    self.args == other.args and
                    self.children == other.children and
                    self.orderedChildren == other.orderedChildren)
        return False
    def appendAnim(self, animateElement):
        self.children.append(animateElement)
    def extendAnim(self, animateIterable):
        self.children.extend(animateIterable)
    def appendTitle(self, text, **kwargs):
        self.children.append(Title(text, **kwargs))

class DrawingParentElement(DrawingBasicElement):
    ''' Base class for SVG elements that can have child nodes '''
    hasContent = True
    def __init__(self, children=(), orderedChildren=None, **args):
        super().__init__(**args)
        self.children = list(children)
        if orderedChildren:
            self.orderedChildren.update(
                (z, list(v)) for z, v in orderedChildren.items())
        if self.children or self.orderedChildren:
            self.checkChildrenAllowed()
    def draw(self, obj, *, z=None, **kwargs):
        if obj is None:
            return
        if not hasattr(obj, 'writeSvgElement'):
            elements = obj.toDrawables(elements=elementsModule, **kwargs)
        else:
            assert len(kwargs) == 0
            elements = (obj,)
        self.extend(elements, z=z)
    def append(self, element, *, z=None):
        self.checkChildrenAllowed()
        if z is not None:
            self.orderedChildren[z].append(element)
        else:
            self.children.append(element)
    def extend(self, iterable, *, z=None):
        self.checkChildrenAllowed()
        if z is not None:
            self.orderedChildren[z].extend(iterable)
        else:
            self.children.extend(iterable)
    def writeContent(self, idGen, isDuplicate, outputFile, dryRun):
        pass

class NoElement(DrawingElement):
    ''' A drawing element that has no effect '''
    def __init__(self): pass
    def writeSvgElement(self, idGen, isDuplicate, outputFile, dryRun,
                        forceDup=False):
        pass
    def __eq__(self, other):
        if isinstance(other, type(self)):
            return True
        return False

class Group(DrawingParentElement):
    ''' A group of drawing elements

        Any transform will apply to its children and other attributes will be
        inherited by its children. '''
    TAG_NAME = 'g'

class Raw(Group):
    ''' Any any SVG code to insert into the output. '''
    def __init__(self, content, defs=(), **kwargs):
        super().__init__(**kwargs)
        self.content = content
        self.defs = defs
    def writeContent(self, idGen, isDuplicate, outputFile, dryRun):
        if dryRun:
            return
        outputFile.write(self.content)
    def getSvgDefs(self):
        return self.defs

class Use(DrawingBasicElement):
    ''' A copy of another element

        The other element becomes an SVG def shared between all Use elements
        that reference it. '''
    TAG_NAME = 'use'
    def __init__(self, otherElem, x, y, **kwargs):
        y = -y
        if isinstance(otherElem, str) and not otherElem.startswith('#'):
            otherElem = '#' + otherElem
        super().__init__(xlink__href=otherElem, x=x, y=y, **kwargs)

class Animate(DrawingBasicElement):
    ''' Animation for a specific property of another element

        This should be added as a child of the element to animate.  Otherwise
        the other element and this element must both be added to the drawing.
    '''
    TAG_NAME = 'animate'
    def __init__(self, attributeName, dur, from_or_values=None, to=None,
                 begin=None, otherElem=None, **kwargs):
        if to is None:
            values = from_or_values
            from_ = None
        else:
            values = None
            from_ = from_or_values
        if isinstance(otherElem, str) and not otherElem.startswith('#'):
            otherElem = '#' + otherElem
        kwargs.update(attributeName=attributeName, to=to, dur=dur, begin=begin)
        kwargs.setdefault('values', values)
        kwargs.setdefault('from_', from_)
        super().__init__(xlink__href=otherElem, **kwargs)

    def getSvgDefs(self):
        return [v for k, v in self.args.items()
                if isinstance(v, DrawingElement)
                if k != 'xlink:href']

    def getLinkedElems(self):
        return (self.args['xlink:href'],)

class _Mpath(DrawingBasicElement):
    ''' Used by AnimateMotion '''
    TAG_NAME = 'mpath'
    def __init__(self, otherPath, **kwargs):
        super().__init__(xlink__href=otherPath, **kwargs)

class AnimateMotion(Animate):
    ''' Animation for the motion another element along a path

        This should be added as a child of the element to animate.  Otherwise
        the other element and this element must both be added to the drawing.
    '''
    TAG_NAME = 'animateMotion'
    def __init__(self, path, dur, from_or_values=None, to=None, begin=None,
                 otherElem=None, **kwargs):
        useMpath = False
        if isinstance(path, DrawingElement):
            useMpath = True
            pathElem = path
            path = None
        kwargs.setdefault('attributeName', None)
        super().__init__(dur=dur, from_or_values=from_or_values, to=to,
                         begin=begin, path=path, otherElem=otherElem, **kwargs)
        if useMpath:
            self.children.append(_Mpath(pathElem))

class AnimateTransform(Animate):
    ''' Animation for the transform property of another element

        This should be added as a child of the element to animate.  Otherwise
        the other element and this element must both be added to the drawing.
    '''
    TAG_NAME = 'animateTransform'
    def __init__(self, type, dur, from_or_values, to=None, begin=None,
                 attributeName='transform', otherElem=None, **kwargs):
        super().__init__(attributeName, dur=dur, from_or_values=from_or_values,
                         to=to, begin=begin, type=type, otherElem=otherElem,
                         **kwargs)

class Set(Animate):
    ''' Animation for a specific property of another element that sets the new
        value without a transition.

        This should be added as a child of the element to animate.  Otherwise
        the other element and this element must both be added to the drawing.
    '''
    TAG_NAME = 'set'
    def __init__(self, attributeName, dur, to=None, begin=None,
                 otherElem=None, **kwargs):
        super().__init__(attributeName, dur=dur, from_or_values=None,
                         to=to, begin=begin, otherElem=otherElem, **kwargs)

class Discard(Animate):
    ''' Animation configuration specifying when it is safe to discard another
        element.  E.g. when it will no longer be visible after an animation.

        This should be added as a child of the element to animate.  Otherwise
        the other element and this element must both be added to the drawing.
    '''
    TAG_NAME = 'discard'
    def __init__(self, attributeName, begin=None, **kwargs):
        kwargs.setdefault('attributeName', None)
        kwargs.setdefault('to', None)
        kwargs.setdefault('dur', None)
        super().__init__(from_or_values=None, begin=begin, otherElem=None,
                         **kwargs)

class Image(DrawingBasicElement):
    ''' A linked or embedded raster image '''
    TAG_NAME = 'image'
    MIME_MAP = {
        '.bm':  'image/bmp',
        '.bmp': 'image/bmp',
        '.gif': 'image/gif',
        '.jpeg':'image/jpeg',
        '.jpg': 'image/jpeg',
        '.png': 'image/png',
        '.svg': 'image/svg+xml',
        '.tif': 'image/tiff',
        '.tiff':'image/tiff',
        '.pdf': 'application/pdf',
        '.txt': 'text/plain',
    }
    MIME_DEFAULT = 'image/png'
    def __init__(self, x, y, width, height, path=None, data=None, embed=False,
                 mimeType=None, **kwargs):
        ''' Specify either the path or data argument.  If path is used and
            embed is True, the image file is embedded in a data URI. '''
        if path is None and data is None:
            raise ValueError('Either path or data arguments must be given')
        if embed:
            if mimeType is None and path is not None:
                ext = os.path.splitext(path)[1].lower()
                if ext in self.MIME_MAP:
                    mimeType = self.MIME_MAP[ext]
                else:
                    mimeType = self.MIME_DEFAULT
                    warnings.warn('Unknown image file type "{}"'.format(ext),
                                  Warning)
            if mimeType is None:
                mimeType = self.MIME_DEFAULT
                warnings.warn('Unspecified image type; assuming png', Warning)
        if data is not None:
            embed = True
        if embed and data is None:
            with open(path, 'rb') as f:
                data = f.read()
        if not embed:
            uri = path
        else:
            encData = base64.b64encode(data).decode()
            uri = 'data:{};base64,{}'.format(mimeType, encData)
        super().__init__(x=x, y=-y-height, width=width, height=height,
                         xlink__href=uri, **kwargs)

class _Text(DrawingParentElement):
    TAG_NAME = 'text'
    hasContent = True
    def __init__(self, text, fontSize, numLines, x=None, y=None, center=False,
                 valign=None, lineHeight=1, path=None,
                 letter_spacing=None, **kwargs):
        self.path = path
        centerOffset = 0
        emOffset = 0
        if center:
            if 'text_anchor' not in kwargs:
                kwargs['text_anchor'] = 'middle'
            if valign is None:
                if numLines:
                    # Backwards compatible centering
                    centerOffset = fontSize*0.5*center
                else:
                    emOffset = 0.4 - lineHeight * (numLines - 1) / 2
        if valign == 'middle':
            emOffset = 0.4 - lineHeight * (numLines - 1) / 2
        elif valign == 'top':
            emOffset = 1
        elif valign == 'bottom':
            emOffset = -lineHeight * (numLines - 1)
        if centerOffset:
            try:
                fontSize = float(fontSize)
            except TypeError:
                pass
            else:
                if self.path is None:
                    translate = 'translate(0,{})'.format(centerOffset)
                    if 'transform' in kwargs:
                        kwargs['transform'] += ' ' + translate
                    else:
                        kwargs['transform'] = translate
        # Enforce both x and y, or only the path argument
        if (x is None) + (y is None) != 2*(self.path is not None):
            raise ValueError('Either path or x, y arguments must be given')
        try:
            y = -y
        except TypeError:
            # x, y cannot be None but in case of the
            # textOnPath their values do not matter
            super().__init__(x=0, y=0, font_size=fontSize,
                letter_spacing=letter_spacing, **kwargs)
        else:
            super().__init__(x=x, y=y, font_size=fontSize,
                letter_spacing=letter_spacing, **kwargs)
        if numLines > 1:
            # the case if path is defined has already
            # been covered
            for i, line in enumerate(text):
                dy = '{}em'.format(emOffset if i == 0 else lineHeight)
                self.appendLine(line, x=x, dy=dy)
        elif self.path is not None:
            # text is single line and there is path
            self.append(_TextPathNode(text[0], path, center=center, **kwargs))
        else:
            # text is single line and no path
            self.append(TSpan(text[0], **kwargs))
    def writeContent(self, idGen, isDuplicate, outputFile, dryRun):
        if dryRun:
            return
        # outputFile.write(self.escapedText)
    def writeChildrenContent(self, idGen, isDuplicate, outputFile, dryRun):
        ''' Override in a subclass to add data between the start and end
            tags.  This will not be called if hasContent is False. '''
        children = self.allChildren()
        if dryRun:
            for child in children:
                child.writeSvgElement(idGen, isDuplicate, outputFile, dryRun)
            return
        for child in children:
            child.writeSvgElement(idGen, isDuplicate, outputFile, dryRun)
    def appendLine(self, line, **kwargs):
        self.append(TSpan(line, **kwargs))

<<<<<<< HEAD
class Text(_Text):
    ''' Text

        Additional keyword arguments are output as additional arguments to the
        SVG node e.g. fill="red", font_size=20, text_anchor="middle". '''
    TAG_NAME = 'text'
    hasContent = True
    def __init__(self, text, fontSize, x, y, path=None, lineHeight=1, dy=0, **kwargs):
        if '\n' in text:
            text = text.splitlines()
        if not isinstance(text, str):
            numLines = len(text)
        else:
            numLines = 1
            text = [text]
        # special case that requires mutliple text
        # tags under same group
        if path is not None and numLines > 1:
            self.TAG_NAME = 'g'
            DrawingParentElement.__init__(self)
            for i, line in enumerate(text):
                shifted_dy = '{}em'.format(i*lineHeight)
                element = _Text([line], fontSize, 1,
                    path=path, lineHeight=lineHeight, dy=shifted_dy, **kwargs)
                self.append(element)
        # a general case in which current tag is just a text
        else:
            super().__init__(text, fontSize, numLines,
                x=x, y=y, path=path, lineHeight=lineHeight, dy=dy, **kwargs)

class _TextPathNode(DrawingParentElement):
    TAG_NAME = 'textPath'
    hasContent = True
    def __init__(self, text, path, startOffset=0, center=False, **kwargs):
        super().__init__(xlink__href=path, **kwargs)
        self.args['startOffset'] = startOffset
        if center:
            self.args['startOffset'] = '50%'
        self.append(TSpan(text, **kwargs))

class TSpan(DrawingBasicElement):
    ''' A line of text within the Text element. '''
    TAG_NAME = 'tspan'
=======
class _TextContainingElement(DrawingBasicElement):
    ''' A private parent class used for elements that only have plain text
        content. '''
>>>>>>> 0b1d0a92
    hasContent = True
    def __init__(self, text, **kwargs):
        super().__init__(**kwargs)
        self.escapedText = xml.escape(text)
    def writeContent(self, idGen, isDuplicate, outputFile, dryRun):
        if dryRun:
            return
        outputFile.write(self.escapedText)


class TSpan(_TextContainingElement):
    ''' A line of text within the Text element. '''
    TAG_NAME = 'tspan'

class Title(_TextContainingElement):
    ''' A title element.

        This element can be appended with shape.appendTitle("Your title!"),
        which can be useful for adding a tooltip or on-hover text display
        to an element.
    '''
    TAG_NAME = 'title'

class Rectangle(DrawingBasicElement):
    ''' A rectangle

        Additional keyword arguments are output as additional arguments to the
        SVG node e.g. fill="red", stroke="#ff4477", stroke_width=2. '''
    TAG_NAME = 'rect'
    def __init__(self, x, y, width, height, **kwargs):
        try:
            y = -y-height
        except TypeError:
            pass
        super().__init__(x=x, y=y, width=width, height=height,
            **kwargs)

class Circle(DrawingBasicElement):
    ''' A circle

        Additional keyword arguments are output as additional properties to the
        SVG node e.g. fill="red", stroke="#ff4477", stroke_width=2. '''
    TAG_NAME = 'circle'
    def __init__(self, cx, cy, r, **kwargs):
        try:
            cy = -cy
        except TypeError:
            pass
        super().__init__(cx=cx, cy=cy, r=r, **kwargs)

class Ellipse(DrawingBasicElement):
    ''' An ellipse

        Additional keyword arguments are output as additional properties to the
        SVG node e.g. fill="red", stroke="#ff4477", stroke_width=2. '''
    TAG_NAME = 'ellipse'
    def __init__(self, cx, cy, rx, ry, **kwargs):
        try:
            cy = -cy
        except TypeError:
            pass
        super().__init__(cx=cx, cy=cy, rx=rx, ry=ry, **kwargs)

class ArcLine(Circle):
    ''' An arc

        In most cases, use Arc instead of ArcLine.  ArcLine uses the
        stroke-dasharray SVG property to make the edge of a circle look like
        an arc.

        Additional keyword arguments are output as additional arguments to the
        SVG node e.g. fill="red", stroke="#ff4477", stroke_width=2. '''
    def __init__(self, cx, cy, r, startDeg, endDeg, **kwargs):
        if endDeg - startDeg == 360:
            super().__init__(cx, cy, r, **kwargs)
            return
        startDeg, endDeg = (-endDeg) % 360, (-startDeg) % 360
        arcDeg = (endDeg - startDeg) % 360
        def arcLen(deg): return math.radians(deg) * r
        wholeLen = 2 * math.pi * r
        if endDeg == startDeg:
            offset = 1
            dashes = "0 {}".format(wholeLen+2)
        #elif endDeg >= startDeg:
        elif True:
            startLen = arcLen(startDeg)
            arcLen = arcLen(arcDeg)
            offLen = wholeLen - arcLen
            offset = -startLen
            dashes = "{} {}".format(arcLen, offLen)
        #else:
        #    firstLen = arcLen(endDeg)
        #    secondLen = arcLen(360-startDeg)
        #    gapLen = wholeLen - firstLen - secondLen
        #    offset = 0
        #    dashes = "{} {} {}".format(firstLen, gapLen, secondLen)
        super().__init__(cx, cy, r, stroke_dasharray=dashes,
                         stroke_dashoffset=offset, **kwargs)

class Path(DrawingBasicElement):
    ''' An arbitrary path

        Path Supports building an SVG path by calling instance methods
        corresponding to path commands.

        Additional keyword arguments are output as additional properties to the
        SVG node e.g. fill="red", stroke="#ff4477", stroke_width=2. '''
    TAG_NAME = 'path'
    def __init__(self, d='', **kwargs):
        super().__init__(d=d, **kwargs)
    def append(self, commandStr, *args):
        if len(self.args['d']) > 0:
            commandStr = ' ' + commandStr
        if len(args) > 0:
            commandStr = commandStr + ','.join(map(str, args))
        self.args['d'] += commandStr
        return self
    def M(self, x, y): return self.append('M', x, -y)
    def m(self, dx, dy): return self.append('m', dx, -dy)
    def L(self, x, y): return self.append('L', x, -y)
    def l(self, dx, dy): return self.append('l', dx, -dy)
    def H(self, x): return self.append('H', x)
    def h(self, dx): return self.append('h', dx)
    def V(self, y): return self.append('V', -y)
    def v(self, dy): return self.append('v', -dy)
    def Z(self): return self.append('Z')
    def C(self, cx1, cy1, cx2, cy2, ex, ey):
        return self.append('C', cx1, -cy1, cx2, -cy2, ex, -ey)
    def c(self, cx1, cy1, cx2, cy2, ex, ey):
        return self.append('c', cx1, -cy1, cx2, -cy2, ex, -ey)
    def S(self, cx2, cy2, ex, ey): return self.append('S', cx2, -cy2, ex, -ey)
    def s(self, cx2, cy2, ex, ey): return self.append('s', cx2, -cy2, ex, -ey)
    def Q(self, cx, cy, ex, ey): return self.append('Q', cx, -cy, ex, -ey)
    def q(self, cx, cy, ex, ey): return self.append('q', cx, -cy, ex, -ey)
    def T(self, ex, ey): return self.append('T', ex, -ey)
    def t(self, ex, ey): return self.append('t', ex, -ey)
    def A(self, rx, ry, rot, largeArc, sweep, ex, ey):
        return self.append('A', rx, ry, rot, int(bool(largeArc)),
                    int(bool(sweep)), ex, -ey)
    def a(self, rx, ry, rot, largeArc, sweep, ex, ey):
        return self.append('a', rx, ry, rot, int(bool(largeArc)),
                    int(bool(sweep)), ex, -ey)
    def arc(self, cx, cy, r, startDeg, endDeg, cw=False, includeM=True,
            includeL=False):
        ''' Uses A() to draw a circular arc '''
        largeArc = (endDeg - startDeg) % 360 > 180
        startRad, endRad = startDeg*math.pi/180, endDeg*math.pi/180
        sx, sy = r*math.cos(startRad), r*math.sin(startRad)
        ex, ey = r*math.cos(endRad), r*math.sin(endRad)
        if includeL:
            self.L(cx+sx, cy+sy)
        elif includeM:
            self.M(cx+sx, cy+sy)
        return self.A(r, r, 0, largeArc ^ cw, cw, cx+ex, cy+ey)

class Lines(Path):
    ''' A sequence of connected lines (or a polygon)

        Additional keyword arguments are output as additional properties to the
        SVG node e.g. fill="red", stroke="#ff4477", stroke_width=2. '''
    def __init__(self, sx, sy, *points, close=False, **kwargs):
        super().__init__(d='', **kwargs)
        self.M(sx, sy)
        assert len(points) % 2 == 0
        for i in range(len(points) // 2):
            self.L(points[2*i], points[2*i+1])
        if close:
            self.Z()

class Line(Lines):
    ''' A line

        Additional keyword arguments are output as additional properties to the
        SVG node e.g. fill="red", stroke="#ff4477", stroke_width=2. '''
    def __init__(self, sx, sy, ex, ey, **kwargs):
        super().__init__(sx, sy, ex, ey, close=False, **kwargs)

class Arc(Path):
    ''' An arc

        Additional keyword arguments are output as additional properties to the
        SVG node e.g. fill="red", stroke="#ff4477", stroke_width=2. '''
    def __init__(self, cx, cy, r, startDeg, endDeg, cw=False, **kwargs):
        super().__init__(d='', **kwargs)
        self.arc(cx, cy, r, startDeg, endDeg, cw=cw, includeM=True)<|MERGE_RESOLUTION|>--- conflicted
+++ resolved
@@ -6,7 +6,6 @@
 import warnings
 import xml.sax.saxutils as xml
 from collections import defaultdict
-from collections.abc import Iterable
 
 from . import defs
 
@@ -375,20 +374,31 @@
         super().__init__(x=x, y=-y-height, width=width, height=height,
                          xlink__href=uri, **kwargs)
 
-class _Text(DrawingParentElement):
+class Text(DrawingParentElement):
+    ''' Text
+
+        Additional keyword arguments are output as additional arguments to the
+        SVG node e.g. fill="red", font_size=20, text_anchor="middle". '''
     TAG_NAME = 'text'
     hasContent = True
-    def __init__(self, text, fontSize, numLines, x=None, y=None, center=False,
-                 valign=None, lineHeight=1, path=None,
-                 letter_spacing=None, **kwargs):
-        self.path = path
+    def __init__(self, text, fontSize, x, y, center=False, valign=None,
+                 lineHeight=1, **kwargs):
+        singleLine = isinstance(text, str)
+        if '\n' in text:
+            text = text.splitlines()
+            singleLine = False
+        if not singleLine:
+            text = tuple(text)
+            numLines = len(text)
+        else:
+            numLines = 1
         centerOffset = 0
         emOffset = 0
         if center:
             if 'text_anchor' not in kwargs:
                 kwargs['text_anchor'] = 'middle'
             if valign is None:
-                if numLines:
+                if singleLine:
                     # Backwards compatible centering
                     centerOffset = fontSize*0.5*center
                 else:
@@ -405,41 +415,24 @@
             except TypeError:
                 pass
             else:
-                if self.path is None:
-                    translate = 'translate(0,{})'.format(centerOffset)
-                    if 'transform' in kwargs:
-                        kwargs['transform'] += ' ' + translate
-                    else:
-                        kwargs['transform'] = translate
-        # Enforce both x and y, or only the path argument
-        if (x is None) + (y is None) != 2*(self.path is not None):
-            raise ValueError('Either path or x, y arguments must be given')
-        try:
-            y = -y
-        except TypeError:
-            # x, y cannot be None but in case of the
-            # textOnPath their values do not matter
-            super().__init__(x=0, y=0, font_size=fontSize,
-                letter_spacing=letter_spacing, **kwargs)
-        else:
-            super().__init__(x=x, y=y, font_size=fontSize,
-                letter_spacing=letter_spacing, **kwargs)
-        if numLines > 1:
-            # the case if path is defined has already
-            # been covered
+                translate = 'translate(0,{})'.format(centerOffset)
+                if 'transform' in kwargs:
+                    kwargs['transform'] += ' ' + translate
+                else:
+                    kwargs['transform'] = translate
+        super().__init__(x=x, y=-y, font_size=fontSize, **kwargs)
+        if singleLine:
+            self.escapedText = xml.escape(text)
+        else:
+            self.escapedText = ''
+            # Text is an iterable
             for i, line in enumerate(text):
                 dy = '{}em'.format(emOffset if i == 0 else lineHeight)
                 self.appendLine(line, x=x, dy=dy)
-        elif self.path is not None:
-            # text is single line and there is path
-            self.append(_TextPathNode(text[0], path, center=center, **kwargs))
-        else:
-            # text is single line and no path
-            self.append(TSpan(text[0], **kwargs))
     def writeContent(self, idGen, isDuplicate, outputFile, dryRun):
         if dryRun:
             return
-        # outputFile.write(self.escapedText)
+        outputFile.write(self.escapedText)
     def writeChildrenContent(self, idGen, isDuplicate, outputFile, dryRun):
         ''' Override in a subclass to add data between the start and end
             tags.  This will not be called if hasContent is False. '''
@@ -453,55 +446,9 @@
     def appendLine(self, line, **kwargs):
         self.append(TSpan(line, **kwargs))
 
-<<<<<<< HEAD
-class Text(_Text):
-    ''' Text
-
-        Additional keyword arguments are output as additional arguments to the
-        SVG node e.g. fill="red", font_size=20, text_anchor="middle". '''
-    TAG_NAME = 'text'
-    hasContent = True
-    def __init__(self, text, fontSize, x, y, path=None, lineHeight=1, dy=0, **kwargs):
-        if '\n' in text:
-            text = text.splitlines()
-        if not isinstance(text, str):
-            numLines = len(text)
-        else:
-            numLines = 1
-            text = [text]
-        # special case that requires mutliple text
-        # tags under same group
-        if path is not None and numLines > 1:
-            self.TAG_NAME = 'g'
-            DrawingParentElement.__init__(self)
-            for i, line in enumerate(text):
-                shifted_dy = '{}em'.format(i*lineHeight)
-                element = _Text([line], fontSize, 1,
-                    path=path, lineHeight=lineHeight, dy=shifted_dy, **kwargs)
-                self.append(element)
-        # a general case in which current tag is just a text
-        else:
-            super().__init__(text, fontSize, numLines,
-                x=x, y=y, path=path, lineHeight=lineHeight, dy=dy, **kwargs)
-
-class _TextPathNode(DrawingParentElement):
-    TAG_NAME = 'textPath'
-    hasContent = True
-    def __init__(self, text, path, startOffset=0, center=False, **kwargs):
-        super().__init__(xlink__href=path, **kwargs)
-        self.args['startOffset'] = startOffset
-        if center:
-            self.args['startOffset'] = '50%'
-        self.append(TSpan(text, **kwargs))
-
-class TSpan(DrawingBasicElement):
-    ''' A line of text within the Text element. '''
-    TAG_NAME = 'tspan'
-=======
 class _TextContainingElement(DrawingBasicElement):
     ''' A private parent class used for elements that only have plain text
         content. '''
->>>>>>> 0b1d0a92
     hasContent = True
     def __init__(self, text, **kwargs):
         super().__init__(**kwargs)
@@ -686,4 +633,4 @@
         SVG node e.g. fill="red", stroke="#ff4477", stroke_width=2. '''
     def __init__(self, cx, cy, r, startDeg, endDeg, cw=False, **kwargs):
         super().__init__(d='', **kwargs)
-        self.arc(cx, cy, r, startDeg, endDeg, cw=cw, includeM=True)+        self.arc(cx, cy, r, startDeg, endDeg, cw=cw, includeM=True)
